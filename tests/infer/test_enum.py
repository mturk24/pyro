--- conflicted
+++ resolved
@@ -437,12 +437,6 @@
     ]))
 
 
-<<<<<<< HEAD
-@pytest.mark.parametrize("num_samples", [None, 10000])
-@pytest.mark.parametrize("enumerate1", ["sequential", "parallel"])
-@pytest.mark.parametrize("enumerate2", ["sequential", "parallel"])
-@pytest.mark.parametrize("enumerate3", ["sequential", "parallel"])
-=======
 @pytest.mark.parametrize("enumerate1,enumerate2,enumerate3,num_samples", [
     (e1, e2, e3, num_samples)
     for e1 in [None, "sequential", "parallel"]
@@ -451,7 +445,6 @@
     for num_samples in [None, 10000]
     if num_samples is None or (e1, e2, e3) == ("parallel", "parallel", "parallel")
 ])
->>>>>>> 10b700d0
 @pytest.mark.parametrize("method", ["differentiable_loss", "loss_and_grads"])
 def test_elbo_berns(method, enumerate1, enumerate2, enumerate3, num_samples):
     pyro.clear_param_store()
@@ -516,13 +509,6 @@
 
     def guide():
         pyro.sample("x1", dist.Categorical(pyro.param("q1")),
-<<<<<<< HEAD
-                    infer={"enumerate": enumerate1, "num_samples": num_samples})
-        pyro.sample("x2", dist.Categorical(pyro.param("q2")),
-                    infer={"enumerate": enumerate2, "num_samples": num_samples})
-        pyro.sample("x3", dist.Categorical(pyro.param("q3")),
-                    infer={"enumerate": enumerate3, "num_samples": num_samples})
-=======
                     infer={"enumerate": enumerate1,
                            "num_samples": num_samples if enumerate1 == "parallel" else None})
         pyro.sample("x2", dist.Categorical(pyro.param("q2")),
@@ -531,7 +517,6 @@
         pyro.sample("x3", dist.Categorical(pyro.param("q3")),
                     infer={"enumerate": enumerate3,
                            "num_samples": num_samples if enumerate3 == "parallel" else None})
->>>>>>> 10b700d0
 
     kl = (kl_divergence(dist.Categorical(q1), dist.Categorical(p1)) +
           kl_divergence(dist.Categorical(q2), dist.Categorical(p2)) +
@@ -601,11 +586,6 @@
     ]))
 
 
-<<<<<<< HEAD
-@pytest.mark.parametrize("num_samples", [None, 10000])
-@pytest.mark.parametrize("enumerate1", ["parallel"])
-@pytest.mark.parametrize("enumerate2", ["parallel"])
-=======
 @pytest.mark.parametrize("enumerate1,enumerate2,num_samples", [
     (e1, e2, num_samples)
     for e1 in [None, "sequential", "parallel"]
@@ -613,7 +593,6 @@
     for num_samples in [None, 10000]
     if num_samples is None or (e1, e2) == ("parallel", "parallel")
 ])
->>>>>>> 10b700d0
 @pytest.mark.parametrize("plate_dim", [1, 2])
 def test_elbo_plate(plate_dim, enumerate1, enumerate2, num_samples):
     pyro.clear_param_store()
@@ -696,13 +675,6 @@
     ]))
 
 
-<<<<<<< HEAD
-@pytest.mark.parametrize("num_samples", [None, 100000])
-@pytest.mark.parametrize("enumerate4", ["parallel"])
-@pytest.mark.parametrize("enumerate3", ["parallel"])
-@pytest.mark.parametrize("enumerate2", ["parallel"])
-@pytest.mark.parametrize("enumerate1", ["parallel"])
-=======
 @pytest.mark.parametrize("enumerate1,enumerate2,enumerate3,enumerate4,num_samples", [
     (e1, e2, e3, e4, num_samples)
     for e1 in [None, "sequential", "parallel"]
@@ -712,7 +684,6 @@
     for num_samples in [None, 10000]
     if num_samples is None or (e1, e2, e3, e4) == ("parallel",) * 4
 ])
->>>>>>> 10b700d0
 @pytest.mark.parametrize("inner_dim", [2])
 @pytest.mark.parametrize("outer_dim", [2])
 def test_elbo_plate_plate(outer_dim, inner_dim, enumerate1, enumerate2, enumerate3, enumerate4, num_samples):
@@ -766,12 +737,6 @@
     ]))
 
 
-<<<<<<< HEAD
-@pytest.mark.parametrize("num_samples", [None, 2000])
-@pytest.mark.parametrize("enumerate3", ["parallel"])
-@pytest.mark.parametrize("enumerate2", ["parallel"])
-@pytest.mark.parametrize("enumerate1", ["parallel"])
-=======
 @pytest.mark.parametrize("enumerate1,enumerate2,enumerate3,num_samples", [
     (e1, e2, e3, num_samples)
     for e1 in [None, "sequential", "parallel"]
@@ -780,7 +745,6 @@
     for num_samples in [None, 2000]
     if num_samples is None or (e1, e2, e3) == ("parallel",) * 3
 ])
->>>>>>> 10b700d0
 @pytest.mark.parametrize("inner_dim", [2])
 @pytest.mark.parametrize("outer_dim", [3])
 def test_elbo_plate_iplate(outer_dim, inner_dim, enumerate1, enumerate2, enumerate3, num_samples):
