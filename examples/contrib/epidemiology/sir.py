--- conflicted
+++ resolved
@@ -16,12 +16,12 @@
 logging.basicConfig(format='%(message)s', level=logging.INFO)
 
 
-def Model(population, incubation_time, recovery_time, data):
+def Model(population, incubation_time, recovery_time, data, **kwargs):
     """Dispatch between different model classes."""
     if incubation_time:
         assert incubation_time > 1
-        return SimpleSEIRModel(population, incubation_time, recovery_time, data)
-    return SimpleSIRModel(population, recovery_time, data)
+        return SimpleSEIRModel(population, incubation_time, recovery_time, data, **kwargs)
+    return SimpleSIRModel(population, recovery_time, data, **kwargs)
 
 
 def generate_data(args):
@@ -144,12 +144,8 @@
     obs = dataset["obs"]
 
     # Run inference.
-<<<<<<< HEAD
-    model = Model(args.population, args.incubation_time, args.recovery_time, obs)
-=======
-    model = SIRModel(args.population, args.recovery_time, obs,
-                     num_quant_bins=args.num_bins)
->>>>>>> b52a139f
+    model = Model(args.population, args.incubation_time, args.recovery_time, obs,
+                  num_quant_bins=args.num_bins)
     samples = infer(args, model)
 
     # Evaluate fit.
