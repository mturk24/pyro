<<<<<<< HEAD
import collections
=======
# Copyright (c) 2017-2019 Uber Technologies, Inc.
# SPDX-License-Identifier: Apache-2.0

>>>>>>> b6bbf2cc
import queue
import warnings

import torch

import pyro.poutine as poutine

from pyro.distributions.util import is_identically_zero
from pyro.infer.elbo import ELBO
from pyro.infer.enum import get_importance_trace, iter_discrete_escape, iter_discrete_extend
from pyro.infer.util import compute_site_dice_factor, is_validation_enabled, torch_item
from pyro.ops import packed
from pyro.ops.contract import einsum
from pyro.ops.einsum.adjoint import require_backward
from pyro.poutine.enum_messenger import EnumMessenger
from pyro.util import check_traceenum_requirements, warn_if_nan


def _compute_tmc_factors(model_trace, guide_trace):
    """
    compute per-site log-factors for all observed and unobserved variables
    log-factors are log(p / q) for unobserved sites and log(p) for observed sites
    """
    log_factors = collections.defaultdict(lambda: 0)

    # dice factors
    for role, trace in zip(("model", "guide"), (model_trace, guide_trace)):
        for name, site in trace.nodes.items():
            if site["type"] != "sample" or site["is_observed"]:
                continue
            if role == "model" and name in guide_trace:
                continue

            log_prob, log_denom = compute_site_dice_factor(site)
            if not is_identically_zero(log_denom):
                log_prob = packed.add(log_prob, packed.neg(log_denom))
            if not is_identically_zero(log_prob):
                log_factors[name] = log_prob

    # proposal factors
    for name, site in guide_trace.nodes.items():
        if site["type"] != "sample" or site["is_observed"]:
            continue
        log_prob = site["packed"]["log_prob"]
        log_factors[name] = packed.add(log_factors[name], packed.neg(log_prob))

    # likelihood and prior factors
    for name, site in model_trace.nodes.items():
        if site["type"] != "sample":
            continue
        if site["name"] not in guide_trace and \
                not site["is_observed"] and \
                site["infer"].get("enumerate", None) == "parallel" and \
                site["infer"].get("num_samples", -1) > 0:
            # site was sampled from the prior
            log_prob = site["packed"]["log_prob"]
            log_factors[name] = packed.add(log_factors[name], packed.neg(log_prob))
        # prior or likelihood terms
        log_prob = site["packed"]["log_prob"]
        log_factors[name] = packed.add(log_factors[name], log_prob)

    return log_factors


def _compute_tmc_estimate(model_trace, guide_trace):
    """
    Use :func:`~pyro.ops.contract.einsum` to compute the Tensor Monte Carlo
    estimate of the marginal likelihood given parallel-sampled traces.
    """
    # factors
    log_factors = _compute_tmc_factors(model_trace, guide_trace)

    if not log_factors:
        return 0.

    # loss
    eqn = ",".join([f._pyro_dims for f in log_factors.values()]) + "->"
    plates = "".join(frozenset().union(list(model_trace.plate_to_symbol.values()),
                                       list(guide_trace.plate_to_symbol.values())))
    tmc, = einsum(eqn, *list(log_factors.values()), plates=plates,
                  backend="pyro.ops.einsum.torch_log",
                  modulo_total=False)
    return tmc


class TraceTMC_ELBO(ELBO):
    """
    A trace-based implementation of Tensor Monte Carlo [1]
    by way of Tensor Variable Elimination [2] that supports:
    - local parallel sampling over any sample site in the model or guide
    - exhaustive enumeration over any sample site in the model or guide

    To take multiple samples, mark the site with
    ``infer={'enumerate': 'parallel', 'num_samples': N}``.
    To configure all sites in a model or guide at once,
    use :func:`~pyro.infer.enum.config_enumerate` .
    To enumerate or sample a sample site in the ``model``,
    mark the site and ensure the site does not appear in the ``guide``.

    This assumes restricted dependency structure on the model and guide:
    variables outside of an :class:`~pyro.plate` can never depend on
    variables inside that :class:`~pyro.plate` .

    References

    [1] `Tensor Monte Carlo: Particle Methods for the GPU Era`,
        Laurence Aitchison (2018)

    [2] `Tensor Variable Elimination for Plated Factor Graphs`,
        Fritz Obermeyer, Eli Bingham, Martin Jankowiak, Justin Chiu, Neeraj Pradhan,
        Alexander Rush, Noah Goodman (2019)
    """

    def _get_trace(self, model, guide, args, kwargs):
        """
        Returns a single trace from the guide, and the model that is run
        against it.
        """
        model_trace, guide_trace = get_importance_trace(
            "flat", self.max_plate_nesting, model, guide, args, kwargs)

        if is_validation_enabled():
            check_traceenum_requirements(model_trace, guide_trace)

            has_enumerated_sites = any(site["infer"].get("enumerate")
                                       for trace in (guide_trace, model_trace)
                                       for name, site in trace.nodes.items()
                                       if site["type"] == "sample")

            if self.strict_enumeration_warning and not has_enumerated_sites:
                warnings.warn('Found no sample sites configured for enumeration. '
                              'If you want to enumerate sites, you need to @config_enumerate or set '
                              'infer={"enumerate": "sequential"} or infer={"enumerate": "parallel"}? '
                              'If you do not want to enumerate, consider using Trace_ELBO instead.')

        model_trace.compute_score_parts()
        guide_trace.pack_tensors()
        model_trace.pack_tensors(guide_trace.plate_to_symbol)
        return model_trace, guide_trace

    def _get_traces(self, model, guide, args, kwargs):
        """
        Runs the guide and runs the model against the guide with
        the result packaged as a trace generator.
        """
        if self.max_plate_nesting == float('inf'):
            self._guess_max_plate_nesting(model, guide, args, kwargs)
        if self.vectorize_particles:
            guide = self._vectorized_num_particles(guide)
            model = self._vectorized_num_particles(model)

        # Enable parallel enumeration over the vectorized guide and model.
        # The model allocates enumeration dimensions after (to the left of) the guide,
        # accomplished by preserving the _ENUM_ALLOCATOR state after the guide call.
        guide_enum = EnumMessenger(first_available_dim=-1 - self.max_plate_nesting)
        model_enum = EnumMessenger()  # preserve _ENUM_ALLOCATOR state
        guide = guide_enum(guide)
        model = model_enum(model)

        q = queue.LifoQueue()
        guide = poutine.queue(guide, q,
                              escape_fn=iter_discrete_escape,
                              extend_fn=iter_discrete_extend)
        for i in range(1 if self.vectorize_particles else self.num_particles):
            q.put(poutine.Trace())
            while not q.empty():
                yield self._get_trace(model, guide, args, kwargs)

    def differentiable_loss(self, model, guide, *args, **kwargs):
        """
        :returns: a differentiable estimate of the marginal log-likelihood
        :rtype: torch.Tensor
        :raises ValueError: if the ELBO is not differentiable (e.g. is
            identically zero)

        Computes a differentiable TMC estimate using ``num_particles`` many samples
        (particles).  The result should be infinitely differentiable (as long
        as underlying derivatives have been implemented).
        """
        elbo = 0.0
        for model_trace, guide_trace in self._get_traces(model, guide, args, kwargs):
            elbo_particle = _compute_tmc_estimate(model_trace, guide_trace)
            if is_identically_zero(elbo_particle):
                continue

            elbo = elbo + elbo_particle
        elbo = elbo / self.num_particles

        loss = -elbo
        warn_if_nan(loss, "loss")
        return loss

    def loss(self, model, guide, *args, **kwargs):
        with torch.no_grad():
            loss = self.differentiable_loss(model, guide, *args, **kwargs)
            if is_identically_zero(loss) or not loss.requires_grad:
                return torch_item(loss)
            return loss.item()

    def loss_and_grads(self, model, guide, *args, **kwargs):
        loss = self.differentiable_loss(model, guide, *args, **kwargs)
        if is_identically_zero(loss) or not loss.requires_grad:
            return torch_item(loss)
        loss.backward()
        return loss.item()

    def wake_phi_loss(self, model, guide, *args, **kwargs):
        loss = 0.0
        for model_trace, guide_trace in self._get_traces(model, guide, args, kwargs):
            loss_particle = _compute_tmc_wake_phi(model_trace, guide_trace)
            if is_identically_zero(loss_particle):
                continue

            loss = loss + loss_particle
        loss = loss / self.num_particles

        warn_if_nan(loss, "loss")
        return loss


def _compute_tmc_wake_phi(model_trace, guide_trace):
    """computes a TMC wake-phi loss"""

    # importance weight factors
    log_factors = _compute_tmc_factors(model_trace, guide_trace)

    if not log_factors:
        return 0.

    # prepare factors to receive their marginals
    for name, f in log_factors.items():
        if not model_trace.nodes[name]['is_observed']:
            require_backward(f)

    # compute forward loss for local normalizing constants
    eqn = ",".join([f._pyro_dims for f in log_factors.values()]) + "->"
    plates = "".join(frozenset().union(list(model_trace.plate_to_symbol.values()),
                                       list(guide_trace.plate_to_symbol.values())))
    with torch.no_grad():
        tmc = einsum(eqn, *list(log_factors.values()), plates=plates,
                     backend="pyro.ops.einsum.torch_marginal",
                     modulo_total=False)[0]

        # backpropagate (only once, because we need fully self-normalized probs)
        tmc._pyro_backward()

    # compute final expected cost using the results of backpropagation
    expected_cost = 0.
    for name, f in log_factors.items():
        if model_trace.nodes[name]['is_observed']:
            continue

        # unnormalized posterior marginal log(p(x, pa(x)))
        log_prob = f._pyro_backward_result
        log_prob._pyro_dims = f._pyro_dims

        # self-normalize
        # TODO exploit any zero-expectation terms implied by plates in local normalization
        log_z_local = packed.logsumexp(log_prob)
        log_prob = packed.add(log_prob, packed.neg(log_z_local))

        # log q
        local_cost = packed.neg(guide_trace.nodes[name]["packed"]["log_prob"])
        expected_cost = expected_cost + packed.mul(packed.exp(log_prob), local_cost).sum()

    return expected_cost<|MERGE_RESOLUTION|>--- conflicted
+++ resolved
@@ -1,10 +1,7 @@
-<<<<<<< HEAD
-import collections
-=======
 # Copyright (c) 2017-2019 Uber Technologies, Inc.
 # SPDX-License-Identifier: Apache-2.0
 
->>>>>>> b6bbf2cc
+import collections
 import queue
 import warnings
 
