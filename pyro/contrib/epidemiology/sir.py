--- conflicted
+++ resolved
@@ -26,23 +26,12 @@
         ``I``). Must be greater than 1.
     :param iterable data: Time series of new observed infections.
     :param int data: Time series of new observed infections.
-<<<<<<< HEAD
-    :param int num_quant_bins: The number of quantization bins to use.
-        Note that computational cost is exponential in `num_quant_bins`.
-        Defaults to 4.
-=======
->>>>>>> ef38146b
     """
 
     def __init__(self, population, recovery_time, data):
         compartments = ("S", "I")  # R is implicit.
         duration = len(data)
-<<<<<<< HEAD
-        super().__init__(compartments, duration, population,
-                         num_quant_bins=num_quant_bins)
-=======
         super().__init__(compartments, duration, population)
->>>>>>> ef38146b
 
         assert isinstance(recovery_time, float)
         assert recovery_time > 1
